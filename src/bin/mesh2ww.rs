--- conflicted
+++ resolved
@@ -411,15 +411,9 @@
     
 For multiple particle types, use the '+' operator to combine multiple tallies that have the same dimensions.
 
-<<<<<<< HEAD
 The MAGIC method is used to convert tallies to mesh-based global weight windows. Weights are calculated as (0.5 * (flux / reference_flux)).powf(power), with any voxels with errors larger than --error set to analogue. The reference flux is the maximum seen within each energy/time group voxel set.
 
 For advanced users, the --power and --error de-tuning factors may be set for individual energy/time groups. All groups must be explicitly provided.
-=======
-For multiple particle types, use the '+' operator to combine multiple tallies that have the same dimensions.
->>>>>>> 38c81697
-
-The MAGIC method is used to convert tallies to mesh-based global weight windows. Weights are calculated as (0.5 * (flux / reference_flux)).powf(power), with any voxels with errors larger than --error set to analogue. The reference flux is the maximum seen within each energy/time group voxel set.
 
 Supports all mesh output formats for rectangular and cylindrical geometries. 
 
@@ -477,11 +471,7 @@
 }
 
 fn after_help_message() -> &'static str {
-<<<<<<< HEAD
     "Typical use: mesh2ww run0.msht 104 -p 0.70 -o wwinp\n\nSee --help for detail and examples"
-=======
-    "Typical use: mesh2ww run0.msht 104 -p 0.70 -o winp\n\nSee --help for detail and examples"
->>>>>>> 38c81697
 }
 
 fn usage_message() -> &'static str {
@@ -613,11 +603,7 @@
             .value_delimiter(' ')
             .num_args(1..)
             .value_parser(value_parser!(f64))
-<<<<<<< HEAD
-            .default_value("1.0") // horrible I know
-=======
             .default_value("1.0")
->>>>>>> 38c81697
             .value_name("value")
             .hide_default_value(true)
 }
